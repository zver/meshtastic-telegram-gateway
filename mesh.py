--- conflicted
+++ resolved
@@ -1112,15 +1112,7 @@
         self.server.shutdown()
 
 
-<<<<<<< HEAD
-def main():
-    """
-
-    :return:
-    """
-=======
 if __name__ == '__main__':
->>>>>>> b6df3881
     config = Config()
     config.read()
     level = logging.INFO
@@ -1157,12 +1149,4 @@
     except KeyboardInterrupt:
         web_server.shutdown()
         logger.info('Exit requested...')
-<<<<<<< HEAD
         sys.exit(0)
-
-
-if __name__ == '__main__':
-    main()
-=======
-        sys.exit(0)
->>>>>>> b6df3881
